#!/usr/bin/env python3
# -*- coding: utf-8 -*-
# © 2015 James R. Barlow: github.com/jbarlow83
#
# This file is part of OCRmyPDF.
#
# OCRmyPDF is free software: you can redistribute it and/or modify
# it under the terms of the GNU General Public License as published by
# the Free Software Foundation, either version 3 of the License, or
# (at your option) any later version.
#
# OCRmyPDF is distributed in the hope that it will be useful,
# but WITHOUT ANY WARRANTY; without even the implied warranty of
# MERCHANTABILITY or FITNESS FOR A PARTICULAR PURPOSE.  See the
# GNU General Public License for more details.
#
# You should have received a copy of the GNU General Public License
# along with OCRmyPDF.  If not, see <http://www.gnu.org/licenses/>.

from __future__ import print_function, unicode_literals

import sys
if sys.version_info < (3, 5):
    print("Python 3.5 or newer is required", file=sys.stderr)
    sys.exit(1)

from setuptools import setup, find_packages  # nopep8
from subprocess import STDOUT, check_output, CalledProcessError  # nopep8
from collections.abc import Mapping  # nopep8
import re  # nopep8
import os  # nopep8


missing_program = '''
The program '{program}' could not be executed or was not found on your
system PATH.
'''

unknown_version = '''
OCRmyPDF requires '{program}' {need_version} or higher.  Your system has
'{program}' but we cannot tell what version is installed.  Contact the
package maintainer.
'''

old_version = '''
OCRmyPDF requires '{program}' {need_version} or higher.  Your system appears
to have {found_version}.  Please update this program.
'''

okay_its_optional = '''
This program is OPTIONAL, so installation of OCRmyPDF can proceed, but
some functionality may be missing.
'''

not_okay_its_required = '''
This program is REQUIRED for OCRmyPDF to work.  Installation will abort.
'''

osx_install_advice = '''
If you have homebrew installed, try these command to install the missing
packages:
    brew update
    brew upgrade
    brew install {package}
'''

linux_install_advice = '''
On systems with the aptitude package manager (Debian, Ubuntu), try these
commands:
    sudo apt-get update
    sudo apt-get install {package}

On RPM-based systems (Red Hat, Fedora), search for instructions on
installing the RPM for {program}.
'''


def get_platform():
    if sys.platform.startswith('freebsd'):
        return 'freebsd'
    elif sys.platform.startswith('linux'):
        return 'linux'
    return sys.platform


def _error_trailer(program, package, optional, **kwargs):
    if optional:
        print(okay_its_optional.format(**locals()), file=sys.stderr)
    else:
        print(not_okay_its_required.format(**locals()), file=sys.stderr)

    if isinstance(package, Mapping):
        package = package[get_platform()]

    if get_platform() == 'darwin':
        print(osx_install_advice.format(**locals()), file=sys.stderr)
    elif get_platform() == 'linux':
        print(linux_install_advice.format(**locals()), file=sys.stderr)


def error_missing_program(
        program,
        package,
        optional
        ):
    print(missing_program.format(**locals()), file=sys.stderr)
    _error_trailer(**locals())


def error_unknown_version(
        program,
        package,
        optional,
        need_version
        ):
    print(unknown_version.format(**locals()), file=sys.stderr)
    _error_trailer(**locals())


def error_old_version(
        program,
        package,
        optional,
        need_version,
        found_version
        ):
    print(old_version.format(**locals()), file=sys.stderr)
    _error_trailer(**locals())


def check_external_program(
        program,
        need_version,
        package,
        version_check_args=['--version'],
        version_scrape_regex=re.compile(r'(\d+\.\d+(?:\.\d+)?)'),
        optional=False):

    print('Checking for {program} >= {need_version}...'.format(
            program=program, need_version=need_version))
    try:
        result = check_output(
                [program] + version_check_args,
                universal_newlines=True, stderr=STDOUT)
    except (CalledProcessError, FileNotFoundError):
        error_missing_program(program, package, optional)
        if not optional:
            sys.exit(1)
        print('Continuing install without {program}'.format(program=program))
        return

    try:
        found_version = version_scrape_regex.search(result).group(1)
    except AttributeError:
        error_unknown_version(program, package, optional, need_version)
        sys.exit(1)

    if found_version < need_version:
        error_old_version(program, package, optional, need_version,
                          found_version)

    print('Found {program} {found_version}'.format(
            program=program, found_version=found_version))


command = next((arg for arg in sys.argv[1:] if not arg.startswith('-')), '')
forced = ('--force' in sys.argv)


if not forced and command.startswith('install') or \
        command in ['check', 'test', 'nosetests', 'easy_install']:
    check_external_program(
        program='tesseract',
        need_version='3.04',  # using backport for Travis CI
        package={'darwin': 'tesseract', 'linux': 'tesseract-ocr'}
    )
    check_external_program(
        program='gs',
        need_version='9.15',  # limited by Travis CI / Ubuntu 14.04 backports
        package='ghostscript'
    )
    check_external_program(
        program='unpaper',
        need_version='6.1',   # latest sane version
        package='unpaper',
        optional=True
    )
    check_external_program(
        program='qpdf',
        need_version='8.0.2', # test suite known to fail on 5.1.1
        package='qpdf'
    )
    check_external_program(
        program='pngquant',
        need_version='2.0.0',
        package='pngquant',
        optional=True
    )

if 'upload' in sys.argv[1:]:
    print('Use twine to upload the package - setup.py upload is insecure')
    sys.exit(1)

tests_require = open('test_requirements.txt').read().splitlines()


def readme():
    with open('README.rst') as f:
        return f.read()

setup(
    name='ocrmypdf',
    description='OCRmyPDF adds an OCR text layer to scanned PDF files, allowing them to be searched',
    long_description=readme(),
    url='https://github.com/jbarlow83/OCRmyPDF',
    author='James R. Barlow',
    author_email='jim@purplerock.ca',
    packages=find_packages('src', exclude=["tests", "tests.*"]),
    package_dir={'': 'src'},
    keywords=['PDF', 'OCR', 'optical character recognition', 'PDF/A', 'scanning'],
    classifiers=[
        "Programming Language :: Python :: 3.5",
        "Programming Language :: Python :: 3.6",
        "Programming Language :: Python :: 3.7",
        "Development Status :: 5 - Production/Stable",
        "Environment :: Console",
        "Intended Audience :: End Users/Desktop",
        "Intended Audience :: Science/Research",
        "Intended Audience :: System Administrators",
        "License :: OSI Approved :: GNU General Public License v3 (GPLv3)",
        "Operating System :: MacOS :: MacOS X",
        "Operating System :: POSIX",
        "Operating System :: POSIX :: BSD",
        "Operating System :: POSIX :: Linux",
        "Topic :: Scientific/Engineering :: Image Recognition",
        "Topic :: Text Processing :: Indexing",
        "Topic :: Text Processing :: Linguistic",
        ],
    python_requires=' >= 3.5',
    setup_requires=[
        'cffi >= 1.9.1',        # to build the leptonica module
        'pytest-runner',        # to enable python setup.py test
        'setuptools_scm',       # so that version will work
    ],
    use_scm_version={'version_scheme': 'post-release'},
    cffi_modules=[
        'src/ocrmypdf/lib/compile_leptonica.py:ffibuilder'
    ],
    install_requires=[
        'cffi >= 1.9.1',          # must be a setup and install requirement
        'img2pdf >= 0.2.4',       # pure Python, so track HEAD closely
<<<<<<< HEAD
        'pikepdf >= 0.2.2, < 0.3',
=======
>>>>>>> 6a302fdb
        'Pillow >= 4.0.0, != 5.1.0 ; sys_platform == "darwin"',
                                  # Pillow < 4 has BytesIO/TIFF bug w/img2pdf 0.2.3
                                  # block 5.1.0, broken wheels
        'python-xmp-toolkit >= 2, < 3',
        'reportlab >= 3.3.0',     # oldest released version with sane image handling
<<<<<<< HEAD
        'ruffus >= 2.7',
=======
        'ruffus >= 2.7.0',
>>>>>>> 6a302fdb
    ],
    extras_require={
        'fitz': [],  # Backward compatibility
    },
    tests_require=tests_require,
    entry_points={
        'console_scripts': [
            'ocrmypdf = ocrmypdf.__main__:run_pipeline'
        ],
    },
    package_data={'ocrmypdf': ['data/sRGB.icc']},
    include_package_data=True,
    zip_safe=False)<|MERGE_RESOLUTION|>--- conflicted
+++ resolved
@@ -249,20 +249,13 @@
     install_requires=[
         'cffi >= 1.9.1',          # must be a setup and install requirement
         'img2pdf >= 0.2.4',       # pure Python, so track HEAD closely
-<<<<<<< HEAD
         'pikepdf >= 0.2.2, < 0.3',
-=======
->>>>>>> 6a302fdb
         'Pillow >= 4.0.0, != 5.1.0 ; sys_platform == "darwin"',
                                   # Pillow < 4 has BytesIO/TIFF bug w/img2pdf 0.2.3
                                   # block 5.1.0, broken wheels
         'python-xmp-toolkit >= 2, < 3',
         'reportlab >= 3.3.0',     # oldest released version with sane image handling
-<<<<<<< HEAD
-        'ruffus >= 2.7',
-=======
         'ruffus >= 2.7.0',
->>>>>>> 6a302fdb
     ],
     extras_require={
         'fitz': [],  # Backward compatibility
